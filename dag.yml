steps:
  #
  #  OWID curated datasets
  #
  data://garden/owid/latest/covid:
    - etag://raw.githubusercontent.com/owid/covid-19-data/master/public/data/owid-covid-data.csv
  data://garden/owid/latest/population_density:
    - data://garden/owid/latest/key_indicators
    - data://garden/reference
  data://garden/owid/latest/key_indicators:
    - data://garden/hyde/2017/baseline
    - data://garden/gapminder/2019-12-10/population
    - data://garden/wpp/2019/standard_projections
    - data://garden/wb/2021-07-01/wb_income
    - data://open_numbers/open_numbers/latest/open_numbers__world_development_indicators
    - data://garden/reference
  data://garden/wpp/2019/standard_projections:
    - data://meadow/wpp/2019/standard_projections
  data://garden/who/2021-07-01/ghe:
    - data://meadow/who/2021-07-01/ghe
    - data://garden/reference
  data://garden/gapminder/2019-12-10/population:
    - data://meadow/gapminder/2019-12-10/population
  data://meadow/gapminder/2019-12-10/population:
    - walden://gapminder/2019-12-10/population
  data://meadow/hyde/2017/baseline:
    - walden://hyde/2017/baseline
    - data://meadow/hyde/2017/general_files
  data://meadow/hyde/2017/general_files:
    - walden://hyde/2017/general_files
  data://garden/hyde/2017/baseline:
    - data://meadow/hyde/2017/baseline
  data://meadow/who/2021-07-01/ghe:
    - walden://who/2021-07-01/ghe
  data://meadow/who/2021-07-01/gho:
    - walden://who/2021-07-01/gho
  data://meadow/wpp/2019/standard_projections:
    - walden://wpp/2019/standard_projections
  grapher://who/2021-07-01/ghe:
    - data://garden/who/2021-07-01/ghe
  data://meadow/living_planet/2020-09-10/lpd:
    - walden://living_planet/2020-09-10/lpd
  data://garden/living_planet/2020-09-10/lpd:
    - data://meadow/living_planet/2020-09-10/lpd
  data://meadow/wb/2021-07-01/wb_income:
    - walden://wb/2021-07-01/wb_income
  data://garden/wb/2021-07-01/wb_income:
    - data://meadow/wb/2021-07-01/wb_income
  data://garden/ggdc/2020-10-01/ggdc_maddison:
    - walden://ggdc/2020-10-01/ggdc_maddison

  grapher://ggdc/2020-10-01/ggdc_maddison:
    - data://garden/ggdc/2020-10-01/ggdc_maddison

  # Examples
  data://examples/script/script_example:
    - walden://wb/2021-07-01/wb_income
    - data://garden/owid/latest/key_indicators
    - data://garden/reference
  data://examples/jupytext/jupytext_example:
  data://examples/vs_code_cells/vs_code_cells_example:
  # private steps that require S3 access keys for private walden
  data-private://examples/private/2022-03-08/private_example:
    # NOTE: this dataset is public as we don't have any private data yet
    - walden-private://faostat/2022-02-10/faostat_metadata
    - data://garden/reference
<<<<<<< HEAD
  #
  # FAOSTAT meadow steps for previous versions
  #
  data://meadow/faostat/2022-02-10/faostat_metadata:
    - walden://faostat/2022-02-10/faostat_metadata
  data://meadow/faostat/2017-12-11/faostat_fbsh:
    - walden://faostat/2017-12-11/faostat_FBSH
  data://meadow/faostat/2021-03-18/faostat_qcl:
    - walden://faostat/2021-03-18/faostat_QCL
  data://meadow/faostat/2021-04-09/faostat_fbs:
    - walden://faostat/2021-04-09/faostat_FBS
  data://meadow/faostat/2021-06-17/faostat_rl:
    - walden://faostat/2021-06-17/faostat_rl
  #
  # FAOSTAT garden steps for previous versions
  #
  data://garden/faostat/2021-03-18/faostat_qcl:
    - data://meadow/faostat/2021-03-18/faostat_qcl
    - data://meadow/faostat/2022-02-10/faostat_metadata
  data://garden/faostat/2021-04-09/faostat_fbsc:
    - data://meadow/faostat/2017-12-11/faostat_fbsh
    - data://meadow/faostat/2021-04-09/faostat_fbs
    - data://meadow/faostat/2022-02-10/faostat_metadata
  data://garden/faostat/2021-06-17/faostat_rl:
    - data://meadow/faostat/2021-06-17/faostat_rl
  data://garden/explorers/2021/food_explorer:
    - data://garden/faostat/2021-03-18/faostat_qcl
    - data://garden/faostat/2021-04-09/faostat_fbsc
    - data://garden/owid/latest/key_indicators
    - data://open_numbers/open_numbers/latest/gapminder__systema_globalis
  #
  # FAOSTAT meadow steps for version 2022-05-17
  #
  data://meadow/faostat/2022-05-17/faostat_ef:
    - walden://faostat/2022-05-17/faostat_ef
  data://meadow/faostat/2022-05-17/faostat_ei:
    - walden://faostat/2022-05-17/faostat_ei
  data://meadow/faostat/2022-05-17/faostat_ek:
    - walden://faostat/2022-05-17/faostat_ek
  data://meadow/faostat/2022-05-17/faostat_el:
    - walden://faostat/2022-05-17/faostat_el
  data://meadow/faostat/2022-05-17/faostat_emn:
    - walden://faostat/2022-05-17/faostat_emn
  data://meadow/faostat/2022-05-17/faostat_ep:
    - walden://faostat/2022-05-17/faostat_ep
  data://meadow/faostat/2022-05-17/faostat_esb:
    - walden://faostat/2022-05-17/faostat_esb
  data://meadow/faostat/2022-05-17/faostat_fa:
    - walden://faostat/2022-05-17/faostat_fa
  data://meadow/faostat/2022-05-17/faostat_fbs:
    - walden://faostat/2022-05-17/faostat_fbs
  data://meadow/faostat/2022-05-17/faostat_fbsh:
    - walden://faostat/2022-05-17/faostat_fbsh
  data://meadow/faostat/2022-05-17/faostat_fo:
    - walden://faostat/2022-05-17/faostat_fo
  data://meadow/faostat/2022-05-17/faostat_fs:
    - walden://faostat/2022-05-17/faostat_fs
  data://meadow/faostat/2022-05-17/faostat_lc:
    - walden://faostat/2022-05-17/faostat_lc
  data://meadow/faostat/2022-05-17/faostat_metadata:
    - walden://faostat/2022-05-17/faostat_metadata
  data://meadow/faostat/2022-05-17/faostat_qcl:
    - walden://faostat/2022-05-17/faostat_qcl
  data://meadow/faostat/2022-05-17/faostat_qi:
    - walden://faostat/2022-05-17/faostat_qi
  data://meadow/faostat/2022-05-17/faostat_qv:
    - walden://faostat/2022-05-17/faostat_qv
  data://meadow/faostat/2022-05-17/faostat_rfb:
    - walden://faostat/2022-05-17/faostat_rfb
  data://meadow/faostat/2022-05-17/faostat_rfn:
    - walden://faostat/2022-05-17/faostat_rfn
  data://meadow/faostat/2022-05-17/faostat_rl:
    - walden://faostat/2021-06-17/faostat_rl
  data://meadow/faostat/2022-05-17/faostat_rp:
    - walden://faostat/2022-05-17/faostat_rp
  data://meadow/faostat/2022-05-17/faostat_rt:
    - walden://faostat/2022-05-17/faostat_rt
  data://meadow/faostat/2022-05-17/faostat_scl:
    - walden://faostat/2022-05-17/faostat_scl
  data://meadow/faostat/2022-05-17/faostat_sdgb:
    - walden://faostat/2022-05-17/faostat_sdgb
  data://meadow/faostat/2022-05-17/faostat_tcl:
    - walden://faostat/2022-05-17/faostat_tcl
  data://meadow/faostat/2022-05-17/faostat_ti:
    - walden://faostat/2022-05-17/faostat_ti
  #
  # FAOSTAT garden steps for version 2022-05-17
  #
  data://garden/faostat/2022-05-17/faostat_ef:
    - data://meadow/faostat/2022-05-17/faostat_ef
    - data://meadow/faostat/2022-05-17/faostat_metadata
  data://garden/faostat/2022-05-17/faostat_ei:
    - data://meadow/faostat/2022-05-17/faostat_ei
    - data://meadow/faostat/2022-05-17/faostat_metadata
  data://garden/faostat/2022-05-17/faostat_ek:
    - data://meadow/faostat/2022-05-17/faostat_metadata
    - data://meadow/faostat/2022-05-17/faostat_ek
  data://garden/faostat/2022-05-17/faostat_el:
    - data://meadow/faostat/2022-05-17/faostat_el
    - data://meadow/faostat/2022-05-17/faostat_metadata
  data://garden/faostat/2022-05-17/faostat_emn:
    - data://meadow/faostat/2022-05-17/faostat_emn
    - data://meadow/faostat/2022-05-17/faostat_metadata
  data://garden/faostat/2022-05-17/faostat_ep:
    - data://meadow/faostat/2022-05-17/faostat_metadata
    - data://meadow/faostat/2022-05-17/faostat_ep
  data://garden/faostat/2022-05-17/faostat_esb:
    - data://meadow/faostat/2022-05-17/faostat_esb
    - data://meadow/faostat/2022-05-17/faostat_metadata
  data://garden/faostat/2022-05-17/faostat_fa:
    - data://meadow/faostat/2022-05-17/faostat_fa
    - data://meadow/faostat/2022-05-17/faostat_metadata
  data://garden/faostat/2022-05-17/faostat_fbsc:
    - data://meadow/faostat/2022-05-17/faostat_fbs
    - data://meadow/faostat/2022-05-17/faostat_fbsh
    - data://meadow/faostat/2022-05-17/faostat_metadata
  data://garden/faostat/2022-05-17/faostat_fo:
    - data://meadow/faostat/2022-05-17/faostat_fo
    - data://meadow/faostat/2022-05-17/faostat_metadata
  data://garden/faostat/2022-05-17/faostat_food_explorer:
    - data://garden/faostat/2022-05-17/faostat_qcl
    - data://garden/faostat/2022-05-17/faostat_fbsc
  data://garden/faostat/2022-05-17/faostat_fs:
    - data://meadow/faostat/2022-05-17/faostat_metadata
    - data://meadow/faostat/2022-05-17/faostat_fs
  data://garden/faostat/2022-05-17/faostat_lc:
    - data://meadow/faostat/2022-05-17/faostat_lc
    - data://meadow/faostat/2022-05-17/faostat_metadata
  data://garden/faostat/2022-05-17/faostat_qcl:
    - data://meadow/faostat/2022-05-17/faostat_qcl
    - data://meadow/faostat/2022-05-17/faostat_metadata
  data://garden/faostat/2022-05-17/faostat_qi:
    - data://meadow/faostat/2022-05-17/faostat_metadata
    - data://meadow/faostat/2022-05-17/faostat_qi
  data://garden/faostat/2022-05-17/faostat_qv:
    - data://meadow/faostat/2022-05-17/faostat_qv
    - data://meadow/faostat/2022-05-17/faostat_metadata
  data://garden/faostat/2022-05-17/faostat_rfb:
    - data://meadow/faostat/2022-05-17/faostat_rfb
    - data://meadow/faostat/2022-05-17/faostat_metadata
  data://garden/faostat/2022-05-17/faostat_rfn:
    - data://meadow/faostat/2022-05-17/faostat_rfn
    - data://meadow/faostat/2022-05-17/faostat_metadata
  data://garden/faostat/2022-05-17/faostat_rl:
    - data://meadow/faostat/2022-05-17/faostat_rl
    - data://meadow/faostat/2022-05-17/faostat_metadata
  data://garden/faostat/2022-05-17/faostat_rp:
    - data://meadow/faostat/2022-05-17/faostat_metadata
    - data://meadow/faostat/2022-05-17/faostat_rp
  data://garden/faostat/2022-05-17/faostat_rt:
    - data://meadow/faostat/2022-05-17/faostat_metadata
    - data://meadow/faostat/2022-05-17/faostat_rt
  data://garden/faostat/2022-05-17/faostat_scl:
    - data://meadow/faostat/2022-05-17/faostat_metadata
    - data://meadow/faostat/2022-05-17/faostat_scl
  data://garden/faostat/2022-05-17/faostat_sdgb:
    - data://meadow/faostat/2022-05-17/faostat_metadata
    - data://meadow/faostat/2022-05-17/faostat_sdgb
  data://garden/faostat/2022-05-17/faostat_tcl:
    - data://meadow/faostat/2022-05-17/faostat_tcl
    - data://meadow/faostat/2022-05-17/faostat_metadata
  data://garden/faostat/2022-05-17/faostat_ti:
    - data://meadow/faostat/2022-05-17/faostat_ti
    - data://meadow/faostat/2022-05-17/faostat_metadata
  #
  # FAOSTAT grapher steps for version 2022-05-17
  #
  grapher://faostat/2022-05-17/faostat_ef:
    - data://garden/faostat/2022-05-17/faostat_ef
  grapher://faostat/2022-05-17/faostat_ei:
    - data://garden/faostat/2022-05-17/faostat_ei
  grapher://faostat/2022-05-17/faostat_ek:
    - data://garden/faostat/2022-05-17/faostat_ek
  grapher://faostat/2022-05-17/faostat_el:
    - data://garden/faostat/2022-05-17/faostat_el
  grapher://faostat/2022-05-17/faostat_emn:
    - data://garden/faostat/2022-05-17/faostat_emn
  grapher://faostat/2022-05-17/faostat_ep:
    - data://garden/faostat/2022-05-17/faostat_ep
  grapher://faostat/2022-05-17/faostat_esb:
    - data://garden/faostat/2022-05-17/faostat_esb
  grapher://faostat/2022-05-17/faostat_fa:
    - data://garden/faostat/2022-05-17/faostat_fa
  grapher://faostat/2022-05-17/faostat_fbsc:
    - data://garden/faostat/2022-05-17/faostat_fbsc
  grapher://faostat/2022-05-17/faostat_fo:
    - data://garden/faostat/2022-05-17/faostat_fo
  grapher://faostat/2022-05-17/faostat_fs:
    - data://garden/faostat/2022-05-17/faostat_fs
  grapher://faostat/2022-05-17/faostat_lc:
    - data://garden/faostat/2022-05-17/faostat_lc
  grapher://faostat/2022-05-17/faostat_qcl:
    - data://garden/faostat/2022-05-17/faostat_qcl
  grapher://faostat/2022-05-17/faostat_qi:
    - data://garden/faostat/2022-05-17/faostat_qi
  grapher://faostat/2022-05-17/faostat_qv:
    - data://garden/faostat/2022-05-17/faostat_qv
  grapher://faostat/2022-05-17/faostat_rfb:
    - data://garden/faostat/2022-05-17/faostat_rfb
  grapher://faostat/2022-05-17/faostat_rfn:
    - data://garden/faostat/2022-05-17/faostat_rfn
  grapher://faostat/2022-05-17/faostat_rl:
    - data://garden/faostat/2022-05-17/faostat_rl
  grapher://faostat/2022-05-17/faostat_rp:
    - data://garden/faostat/2022-05-17/faostat_rp
  grapher://faostat/2022-05-17/faostat_rt:
    - data://garden/faostat/2022-05-17/faostat_rt
  grapher://faostat/2022-05-17/faostat_scl:
    - data://garden/faostat/2022-05-17/faostat_scl
  grapher://faostat/2022-05-17/faostat_sdgb:
    - data://garden/faostat/2022-05-17/faostat_sdgb
  grapher://faostat/2022-05-17/faostat_tcl:
    - data://garden/faostat/2022-05-17/faostat_tcl
  grapher://faostat/2022-05-17/faostat_ti:
    - data://garden/faostat/2022-05-17/faostat_ti
  #
  # Food explorer step
  #
  data://explorer/owid/latest/food_explorer:
    - data://garden/faostat/2022-05-17/faostat_food_explorer
=======

# Sub-dags to import
include:
  - dag_open_numbers.yml
>>>>>>> 8313b358
<|MERGE_RESOLUTION|>--- conflicted
+++ resolved
@@ -64,7 +64,6 @@
     # NOTE: this dataset is public as we don't have any private data yet
     - walden-private://faostat/2022-02-10/faostat_metadata
     - data://garden/reference
-<<<<<<< HEAD
   #
   # FAOSTAT meadow steps for previous versions
   #
@@ -285,9 +284,7 @@
   #
   data://explorer/owid/latest/food_explorer:
     - data://garden/faostat/2022-05-17/faostat_food_explorer
-=======
 
 # Sub-dags to import
 include:
-  - dag_open_numbers.yml
->>>>>>> 8313b358
+  - dag_open_numbers.yml